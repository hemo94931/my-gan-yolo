# YOLOv5 🚀 requirements
# Usage: pip install -r requirements.txt

# Base ------------------------------------------------------------------------
gitpython
ipython  # interactive notebook
matplotlib>=3.2.2
numpy>=1.18.5
opencv-python>=4.1.1
Pillow>=7.1.2
psutil  # system resources
PyYAML>=5.3.1
requests>=2.23.0
scipy>=1.4.1
thop>=0.1.1  # FLOPs computation
torch>=1.7.0  # see https://pytorch.org/get-started/locally (recommended)
torchvision>=0.8.1
tqdm>=4.64.0
# protobuf<=3.20.1  # https://github.com/ultralytics/yolov5/issues/8012

# Logging ---------------------------------------------------------------------
tensorboard>=2.4.1
# clearml>=1.2.0
# comet

# Plotting --------------------------------------------------------------------
pandas>=1.1.4
seaborn>=0.11.0

# Export ----------------------------------------------------------------------
# coremltools>=6.0  # CoreML export
# onnx>=1.9.0  # ONNX export
# onnx-simplifier>=0.4.1  # ONNX simplifier
# nvidia-pyindex  # TensorRT export
# nvidia-tensorrt  # TensorRT export
# scikit-learn<=1.1.2  # CoreML quantization
# tensorflow>=2.4.1  # TF exports (-cpu, -aarch64, -macos)
# tensorflowjs>=3.9.0  # TF.js export
# openvino-dev  # OpenVINO export

# Deploy ----------------------------------------------------------------------
# tritonclient[all]~=2.24.0

<<<<<<< HEAD
# Extras --------------------------------------
ipython  # interactive notebook
psutil  # system utilization
thop>=0.1.1  # FLOPs computation
ultralytics  # Ultralytics HUB
=======
# Extras ----------------------------------------------------------------------
>>>>>>> 31c1f111
# mss  # screenshots
# albumentations>=1.0.3
# pycocotools>=2.0  # COCO mAP
# roboflow
# ultralytics  # HUB https://hub.ultralytics.com<|MERGE_RESOLUTION|>--- conflicted
+++ resolved
@@ -41,17 +41,9 @@
 # Deploy ----------------------------------------------------------------------
 # tritonclient[all]~=2.24.0
 
-<<<<<<< HEAD
-# Extras --------------------------------------
-ipython  # interactive notebook
-psutil  # system utilization
-thop>=0.1.1  # FLOPs computation
-ultralytics  # Ultralytics HUB
-=======
 # Extras ----------------------------------------------------------------------
->>>>>>> 31c1f111
 # mss  # screenshots
 # albumentations>=1.0.3
 # pycocotools>=2.0  # COCO mAP
 # roboflow
-# ultralytics  # HUB https://hub.ultralytics.com+ultralytics  # HUB https://hub.ultralytics.com